--- conflicted
+++ resolved
@@ -143,8 +143,7 @@
 
 for inputs in [U1, U2]
     # default options (computes all variables)
-<<<<<<< HEAD
-    s = solve(𝒮, :T=>0.1)
+    s = solve(IVP(CLCCS(A, B, nothing, U), X0), :T=>0.1)
 end
 
 # ===============================
@@ -165,9 +164,6 @@
 
 # specify maximum order of zonotopes
 s = solve(IVP(LCS(A), X0), Options(:T=>0.1), op=GLGM06(:max_order=>15))
-=======
-    s = solve(IVP(CLCCS(A, B, nothing, U), X0), :T=>0.1)
-end
 
 # ======================
 # Unbounded-time setting
@@ -179,5 +175,4 @@
 s = Reachability.solve(IVP(CLCCS(A, B, X, U), X0), Options(:T=>Inf))
 s = solve(IVP(LCS(A), X0), :T=>Inf, :mode=>"check", :property=>property)
 s = solve(IVP(CLCCS(A, B, X, U), X0),
-          :T=>Inf, :mode=>"check", :property=>property)
->>>>>>> 3cc0b1aa
+          :T=>Inf, :mode=>"check", :property=>property)