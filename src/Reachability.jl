__precompile__()
"""
This is the main module and provides interfaces for specifying and solving reachability problems.
"""
module Reachability

<<<<<<< HEAD
using Reexport, RecipesBase, Memento, HybridSystems, LinearAlgebra, Suppressor,SparseArrays, Printf, Parameters
=======
using Reexport, RecipesBase, Memento, HybridSystems,
      LinearAlgebra, Suppressor, SparseArrays, Printf
>>>>>>> ce1d4c63

@reexport using LazySets, MathematicalSystems

import LazySets: use_precise_ρ
using LazySets: LinearMap, AffineMap, ResetMap, Interval

import LazySets.Approximations: project

# TODO: refactor
abstract type AbstractPostOperator end

include("logging.jl")
include("Options/dictionary.jl")
include("Options/validation.jl")
include("Options/default_options.jl")
include("Utils/Utils.jl")
include("Properties/Properties.jl")
include("ReachSets/ReachSets.jl")

@reexport using Reachability.Utils,
                Reachability.ReachSets,
                Reachability.Properties

include("solve.jl")
include("plot_recipes.jl")

# specify behavior of line search algorithm by dispatching on post operator
global discrete_post_operator = ConcreteDiscretePost()

@suppress_err begin
    function use_precise_ρ(cap::Intersection{N})::Bool where N<:Real
        return use_precise_ρ(discrete_post_operator, cap)
    end
end

end # module<|MERGE_RESOLUTION|>--- conflicted
+++ resolved
@@ -4,12 +4,7 @@
 """
 module Reachability
 
-<<<<<<< HEAD
 using Reexport, RecipesBase, Memento, HybridSystems, LinearAlgebra, Suppressor,SparseArrays, Printf, Parameters
-=======
-using Reexport, RecipesBase, Memento, HybridSystems,
-      LinearAlgebra, Suppressor, SparseArrays, Printf
->>>>>>> ce1d4c63
 
 @reexport using LazySets, MathematicalSystems
 
