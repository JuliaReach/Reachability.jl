#=
Copyright (c) 2018-2019: David Sanders and Luis Benet.
Permission is hereby granted, free of charge, to any person obtaining a copy
of this software and associated documentation files (the "Software"), to deal
in the Software without restriction, including without limitation the rights
to use, copy, modify, merge, publish, distribute, sublicense, and/or sell
copies of the Software, and to permit persons to whom the Software is
furnished to do so, subject to the following conditions:
The above copyright notice and this permission notice shall be included in all
copies or substantial portions of the Software.
THE SOFTWARE IS PROVIDED "AS IS", WITHOUT WARRANTY OF ANY KIND, EXPRESS OR
IMPLIED, INCLUDING BUT NOT LIMITED TO THE WARRANTIES OF MERCHANTABILITY,
FITNESS FOR A PARTICULAR PURPOSE AND NONINFRINGEMENT. IN NO EVENT SHALL THE
AUTHORS OR COPYRIGHT HOLDERS BE LIABLE FOR ANY CLAIM, DAMAGES OR OTHER
LIABILITY, WHETHER IN AN ACTION OF CONTRACT, TORT OR OTHERWISE, ARISING FROM,
OUT OF OR IN CONNECTION WITH THE SOFTWARE OR THE USE OR OTHER DEALINGS IN THE
SOFTWARE.
=#

import IntervalArithmetic
using TaylorSeries
import TaylorIntegration
using TaylorModels: validated_step!, TaylorModel1, TaylorModelN
<<<<<<< HEAD
import IntervalArithmetic
const IA = IntervalArithmetic
const TI = TaylorIntegration
=======
>>>>>>> 32fffa53

function validated_integ(f!, qq0::AbstractVector{T}, δq0::IntervalBox{N,T},
                         t0::T, tmax::T, orderQ::Int, orderT::Int, abstol::T,
                         params=nothing; # not currently used
                         maxsteps::Int=500, parse_eqs::Bool=true,
                         check_property::Function=(t, x)->true) where {N, T<:Real}

    # Set proper parameters for jet transport
    @assert N == get_numvars()
    dof = N

    # Some variables
    zI = zero(IA.Interval{T})
    q0 = IntervalBox(qq0)
    t = t0 + Taylor1(orderT)
    tI = t0 + Taylor1(orderT+1)
    δq_norm = IntervalBox(IA.Interval{T}(-1,1), N)
    q0box = q0 .+ δq_norm

    # Allocation of vectors
    # Output
    tv = Vector{T}(undef, maxsteps+1)
    xv = Vector{IntervalBox{N,T}}(undef, maxsteps+1)
    xTM1v = Matrix{TaylorModel1{TaylorN{T}, T}}(undef, dof, maxsteps+1)

    # Internals: jet transport integration
    x = Vector{Taylor1{TaylorN{T}}}(undef, dof)
    dx = Vector{Taylor1{TaylorN{T}}}(undef, dof)
    xaux = Vector{Taylor1{TaylorN{T}}}(undef, dof)
    xTMN = Vector{TaylorModelN{N, T, T}}(undef, dof)

    # Internals: Taylor1{Interval{T}} integration
    xI = Vector{Taylor1{IA.Interval{T}}}(undef, dof)
    dxI = Vector{Taylor1{IA.Interval{T}}}(undef, dof)
    xauxI = Vector{Taylor1{IA.Interval{T}}}(undef, dof)

    # Set initial conditions
    rem = Vector{IA.Interval{T}}(undef, dof)

    @inbounds for i in eachindex(x)
        qaux = normalize_taylor(qq0[i] + TaylorN(i, order=orderQ), δq0, true)
        x[i] = Taylor1(qaux, orderT)
        dx[i] = x[i]
        xTMN[i] = TaylorModelN(qaux, zI, q0, q0box)

        xI[i] = Taylor1(q0[i] + δq0[i], orderT+1)
        dxI[i] = xI[i]
        rem[i] = zI

        xTM1v[i, 1] = TaylorModel1(deepcopy(x[i]), zI, zI, zI)
    end

    # Output vectors
    @inbounds tv[1] = t0
    @inbounds xv[1] = evaluate(xTMN, δq_norm)

    # Determine if specialized jetcoeffs! method exists (built by @taylorize)
    parse_eqs = parse_eqs && (length(methods(TI.jetcoeffs!)) > 2)
    if parse_eqs
        try
            TI.jetcoeffs!(Val(f!), t, x, dx, params)
        catch
            parse_eqs = false
        end
    end

    # Integration
    nsteps = 1
    while t0 < tmax

        # Validated step of the integration
        δt = validated_step!(f!, t, x, dx, xaux, tI, xI, dxI, xauxI,
            t0, tmax, xTMN, xv, rem, δq_norm, q0, q0box,
            nsteps, orderT, abstol, params, parse_eqs, check_property)

        # New initial conditions and time
        nsteps += 1
        t0 += δt
        @inbounds begin
            t[0] = t0
            tI[0] = t0
            tv[nsteps] = t0
            for i in eachindex(x)
                δtI = IA.Interval(0, δt)
                xTM1v[i, nsteps] = TaylorModel1(deepcopy(x[i]), rem[i], zI, δtI)
                aux = x[i](δt)
                x[i]  = Taylor1(aux, orderT)
                dx[i] = Taylor1(zero(aux), orderT)
                auxI = xTMN[i](δq_norm)
                xI[i] = Taylor1(auxI, orderT+1)
                dxI[i] = xI[i]
            end
        end

        if nsteps > maxsteps
            info("Maximum number of integration steps reached; exiting.")
            break
        end

    end

    return view(tv, 1:nsteps), view(xv, 1:nsteps), view(xTM1v, :, 1:nsteps)
end<|MERGE_RESOLUTION|>--- conflicted
+++ resolved
@@ -21,12 +21,10 @@
 using TaylorSeries
 import TaylorIntegration
 using TaylorModels: validated_step!, TaylorModel1, TaylorModelN
-<<<<<<< HEAD
+
 import IntervalArithmetic
 const IA = IntervalArithmetic
 const TI = TaylorIntegration
-=======
->>>>>>> 32fffa53
 
 function validated_integ(f!, qq0::AbstractVector{T}, δq0::IntervalBox{N,T},
                          t0::T, tmax::T, orderQ::Int, orderT::Int, abstol::T,
