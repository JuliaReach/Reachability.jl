ENV["GKSwstype"] = "100"  # set 'GR environment' to 'no output' (for Travis CI)
using Documenter, Reachability

makedocs(
    doctest=true, # use this flag to skip doctests (saves time!)
    modules = [Reachability],
    format = :html,
    assets = ["assets/juliareach.css"],
    sitename = "Reachability.jl",
    pages = [
        "Home" => "index.md",
        "Library" => Any[
        "User interface" => "lib/interface.md",
        "Systems" => "lib/systems.md",
        "Transformations" => "lib/transformations.md",
        "Discretization" => "lib/discretize.md",
        "Distributed computations" => "lib/distributed.md"],
<<<<<<< HEAD
        "Publications" => "publications.md",
=======
        "Citations" => "citations.md",
>>>>>>> 50b4b8b1
        "About" => "about.md"
    ]
)

deploydocs(
    repo = "github.com/JuliaReach/Reachability.jl.git",
    target = "build",
    osname = "linux",
    julia  = "0.6",
    deps = nothing,
    make = nothing
)<|MERGE_RESOLUTION|>--- conflicted
+++ resolved
@@ -15,11 +15,8 @@
         "Transformations" => "lib/transformations.md",
         "Discretization" => "lib/discretize.md",
         "Distributed computations" => "lib/distributed.md"],
-<<<<<<< HEAD
         "Publications" => "publications.md",
-=======
         "Citations" => "citations.md",
->>>>>>> 50b4b8b1
         "About" => "about.md"
     ]
 )
